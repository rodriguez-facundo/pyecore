Changelog
---------

<<<<<<< HEAD
0.8.0
+++++

**Features**
- Add first support for ``EDerivedCollection``. The derived collections are
  obtained from many features that are also marked as derived. A derived
  collection does not stores nor gets direct information, instead it fetches
  information from other collection, compute a result and store it. In the
  realisation, a derived collection will inherits from a generic derived
  collection that only proposed an empty implementation. Then, the
  implementation must be manually added.

**Bugfixes**
- Exception when a wrong type value was inserted in a reference for generated
  code. The call to the ``EcoreUtils.isinstance`` method were raising an
  exception as the last part of the code tries to deal with an unexisting
  methods from the generated class.

**Miscellaneous**

- Add new module for basic values and collections. This module contains the
  ``ECollection`` and ``EValue`` classes. These class were formerly in the
  ``ecore`` module, but due to further development, it is better to have it
  into a dedicated place. This modification is retrocompatible and invisible
  for existing manual/generated code.
=======
0.7.14
++++++
**Features**
-  Add href uuid (de)serialization for XMI. This new features allows the XMI
   for having href that directly uses the uuid of the target element.


**Bugfixes**
- Fix nsmap computation for heteroneous models with crossrefs. When crossrefs
  are serialized in XMI, they need to add the referenced namespace at the
  root of the XMI. This fix adds these namespace and their related prefixes.

>>>>>>> a7a56688

0.7.13
++++++

**Bugfixes**
- Fix bad ``EAttribute`` decoding for XMI root element. By default, each field
  of an XMI root were decoded as strings instead of making use of the
  ``from_string(...)`` method from the type of each attribute. This case is not
  very common, but could still occur.


0.7.12
++++++

**Features**

- Add option for specific XMI "type" field serialization. XMI uses a special
  field to encode the type of the element. This field is almost always named:
  ``xsi:type``, but in some cases, ``xmi:type`` is used instead. To deal with such
  cases, an option is now available: ``XMIOptions.OPTION_USE_XMI_TYPE``.

**Bugfixes**
-  Add missing 'type' field for XMI href serialization. The 'xsi:type' field is
   required when a crossreference is serialized. This field is used to check if
   the resolved resource has the right type (not really, but it help). This
   field is kinda optional at the moment for PyEcore, but required for Java-EMF,
   otherwise the EMF will not be able to create the right proxy for the
   crossreferenced resource.


0.7.8/0.7.11
++++++++++++

**Features**

- Add missing ``eAllAttributes()`` method for retriving all
  ``eStructuralFeatures`` that are ``EAttributes``.

**Bugfixes**

- Fix issue with double notification for x..1--x..* opposite references. When a
  relationship with an eOpposite involving a x..1 and a x..* relationship, in
  case the x..1 was set, the x..* opposite update was doing a "double set",
  thus throwing two times the notification.


0.7.7
+++++

**Bugfixes**

- Improve ``EClass`` dynamic modifications. The ``__init__`` method of the
  ``EClass`` was responsible for the registration of an 'eternal_listener'
  (a listener that cannot be removed. In case the ``EClass`` instance was
  created using ``__new__`` then using ``__init__`` to set some values in the
  parameter, the listener was registered **after** the set of some values.
  This implies that some modifications (name modification for example)
  couldn't be took into account in the method that sync the python class with
  the ``EClass`` instance.


0.7.6
+++++

**Features**

- Add options support for JSON serialization. Currently, the only JSON
  serialization option that is added is: ``SERIALIZE_DEFAULT_VALUE``. This
  option allows the user to serialize feature values that are equal to the
  default ones.


**Bugfixes**

- Fix bad default value for ``xxxObject`` data types. These data types (e.g:
  ``EIntegerObject``) must have a ``None`` default value as they do not represent
  the Java boxed type, but their **object** version. This fix introduces a real
  difference between boxed types and non-boxed types.


0.7.5
+++++

**Features**

- Add easier way of dynamically add behavior to ``EClass``. This features adds
  the ability to register function to existing dynamic and static ``EClass``.

**Bugfixes**

- Fix missing exception when affecting single element to collection. When a
  single assignement is done on a collection-kind meta-attribute, an exception
  must be raised as the 'attribute' type is, somehow, modified.

**Miscellaneous**

- Improve the ``eResource`` management. This reduces memory footprint, slightly
  improves big model serialization, and avoides 'unsync' objects with their
  resource.

0.7.4
+++++

**Features**

- Add dedicated method for eclass ref serialization in ``JsonResource``. This
  method allows the user to override it if required in order to control a little
  bit the way the JSON will be produced. If the users override this method by
  providing a new implementation, they also should override the eclass resolve
  method. Otherwise, the deserialization of a previously serialized model with
  this new implementation will fail. The two methods to override are the
  following:

  - ``serialize_eclass(self, eclass)``
  - ``resolve_eclass(self, uri_eclass)``

  Note that for the ``resolve_eclass`` method, the use of a cache like
  ``lru_cache`` is often a good idea.

- Remove systematic serialization of ``EClass`` reference in JSON serializer. In
  some cases where the containing feature type is the same than the serialized
  object, the ``eClass`` entry in the JSON resource is not required. This allows
  to reduce the resource size a little bit more.

- Change the ``EEnum`` implementation for default values. The default value of
  an ``EENum`` is computed from the first element in the ``eLiterals``. The
  change of a ``default_value`` is performed by 'reordering' the ``eLiterals``
  list.


**Bugfixes**

- Refactor ``EProxy`` implementation. The new ``EProxy`` implementation get rid
  of the ``EPlaceHolder`` class that was used for bad reasons. Now, an
  ``EProxy`` inherits from an ``EObject``. As a side-effect, this also fixes an
  issue in the JSON serialization: ``EProxy`` were not resolved, and,
  consequently, a ``Resource`` with ``EProxy`` inside was not serializable.

- Remove Ecore metamodel from a Resource. Each metamodel registered in a
  ``ResourceSet`` or the ``global_registry`` should not be part of a
  ``Resource``. The fact that they are registered in a ``Resource`` implies that
  they are part of the same level than the ``Resource`` which is serialized.
  However, they are part of something "greater".

- Add special deserialization method for ``EEnum``. The basic deserialization
  method for ``EEnum`` instance was the same than the one for ``EDataType``.
  They only takes the string and put it in the feature instance. Instead, when
  a string is found for an ``EEnum`` feature, the ``EEnumLiteral`` must be
  searched. This new ``from_string`` implementation just does this.


0.7.3
+++++

**Features**

- Performance improvement for JSON deserialization. The use of the ``lru_cache``
  enables the JSON resource to quickly identify metaclasses once they are
  resolved.

**Bugfixes**

- Fix issue with JSON serializer when multiples subpackages are used. The
  ``eClass`` relationship, serialized in the form of the root ``EPackage`` uri
  with the ``EClass`` uri fragment were badly formed.

- Fix calls in ``XMIResource`` and ``JsonResource`` for ``URI`` handling. This
  new way of calling an ``URI`` input/output stream creation enables a simpler
  creation of new dedicated ``URI``. As example, a ``StringURI`` is added in
  the ``README.rst``.


0.7.2
+++++

**Miscellaneous**

- Change the usage of ``MutableSequence`` for ``UserList`` instead, reducing
  some boilerplate code.
- Add missing ``@staticmethod`` when required.


0.7.0/0.7.1
+++++++++++

**Features**

- Add ``XMLTypes`` implementation. This first implementation relies on
  ``XMLTypes.ecore`` and had been generated using pyecoregen. The generated code
  had been manually modified to deal with some current restriction in PyEcore.
  The result is a slightly modified version of some ``EClass`` defined in the
  xml types metamodel. These modifications does not affect the model layer which
  will work as intended, but can give some false information about some types
  when reflection on the xml types metamodel is used.

- Add very basic EMF Editing Domain implementation. This simple implementation
  allows the user to create/load a resource and to execute/undo/redo commands
  that implies element from a resource contained in the Editing domain's
  ``ResourceSet``. This implementation will evolve by probably adding read only
  resource support and copy/paste functionnality.

- Add basic support for ``OrderedSet``'s' ``__setitem__`` method. This very
  simple implementation relies on ``insert`` and ``pop`` and currently does
  not support ``slices``.

- Add ``__iadd__`` support for collections. This little addition allows you to
  add elements to PyEcore collections using ``+=``. This operator also works
  for single element as right operand.

- Add ``del obj.attr`` support for ``EObject`` attributes/references. The
  support for the ``del`` keywords is only activated on ``EStructuralFeature``
  instances. It allows to clean references on elements for a given object.
  **WARNING:** this action does not delete the pointed object, it only clears
  the reference/collection from the calling element towards the objects.

- Add support for ``dir`` on ``EObject``. The function ``dir()`` now gives a
  sum up of all the attributes/references and operations that can be called on
  an object. This is really handy when PyEcore is handled in the Python console.

- Add ``**kwargs`` support for dynamic ``EClass``. This allows to have more
  fluent constructors. It is important to note that the default behavior when
  a named parameter are used is to set the attribute to the value passed as
  parameter. Also, ``args`` are accepted, but they are not directly handled.

- Add new class decorator for PyEcore metaclass definition. This new decorator:
  ``@EMetaclass``, uses the ``MetaEClass`` metaclass and provides a convenient
  way of defining static EClass. This decorator also reoder the inheritance
  tree so, if the defined class does not inherits from ``EObject``, the
  decorator makes the defined class inhertit from ``EObject``.

-  Add JSON resource serializer. The JSON serializer is able to get an
   ``EObject`` and serialize it in JSON. It can also takes a JSON representation
   of a model, and transform it as an ``EObject``. The JSON format used for
   serialization tries to be closed to the format from the
   `emfjson-jackson <https://github.com/emfjson/emfjson-jackson>`_ project.


**Bugfixes**

- Fix missing ``EDatatypes`` registration in their respective ``EPackage``. The
  data types defined in code generated by pyecoregen was not properly registered
  in their ``EPackage``. The result was a ``None`` value when
  ``datatype.ePackage`` was accessed.

- Fix resource creation if model loading fails for ``ResourceSet``. Even if the
  model loading fails, a resource is created in a ResourceSet. This behavior
  was problematic as two successive loading of the same faulty model lead to a
  failure the first time, but to a success the next time. This commit fixes
  this behavior and adds more tests to detect possible regressions about this.

- Fix load error when metamodel prefix is empty. When a metamodel prefix is
  empty, special tags, with the namespace encoded inside, are created by lxml.
  This was an issue with the xmi loading method as each tag's node was not
  properly decoded.

- Improve OrderedSet ``insert/pop`` methods. The default ``OrderedSet``
  implementation does not provide methods for ``insert`` and ``pop``. The
  current code provided by PyEcore, monkey patching the library, was mixed
  with internal PyEcore code. This new implementation split the two concerns
  and proposes a better way of dealing with these two methods.

- Fix missing ``containement`` attribute for ``eParameters`` relation. This
  missing attribute was reslting in the placement of each ``EParameter`` at
  the root of the model instead of the ``EOperation`` they were linked to.

**Miscellaneous**

- Change ``__repr__`` display for ``EClass`` and ``EStructuralFeature``. The
  fact that PyEcore is extensible and the basic ``EClass/EStructural``
  metaclasses can  be extended requires a better representation.

- Add ``__name__`` attribute on instances of ``EClass`` so they look a little
  bit more like a python class.

- Improve inheritance tree building for static ``EClass``. This new detection
  relies on the fact that an existing EClass already have an ``eClass``
  attribute. This modification will prepare the work for the introduction of a
  new method for generating static ``EClass``.

- Add missing ``super().__init__()`` call in base classes. This missing
  statement could be an issue for multiple inheritance.

- Add better support for ``**kwargs`` in ``EObject`` constructors.

- Improve performance. As attribute are accessed in a lazy-loading way, there
  is no more need for post object creation initialization.


0.6.0
+++++

**Features**

- Add multiplicity parameter for ``EParameter/EOperation`` constructors.
  Parameter and Operations can express a multiplicity like ``1..*`` if wanted.
  This attribute can be modified after one of these object had been created,
  but it wasn't possible to give the multiplicity during the object creation.
  This commit simply add the missing parameters in the constructors.

- Add new way of dealing with ``isinstance``. The ``isinstance`` method from
  the ``EcoreUtils`` class was not very effective and was gathering all cases
  in a big ``if/elif/else`` block. This commit defers all the ``isinstance``
  to a method ``__isinstance__``, implemented in each required elements. This
  commit also introduce a new way of init for each ``EStructuralFeature``
  attributes when an instance is created.

**Bugfixes**

- Fix intra-document references by proxy. A reference between elements can also
  be done using a 'full' URI, i.e: specifying the uri/path of the resource to
  access and the path towards the object. This way of referencing elements is
  not reserved to metamodel references, but can be done with any kind of
  references. To deal with this, a proxy is introduced each time such a
  reference is done. This allows to relies on the same mechanism as the href
  one and gives a better control over their resolutions.

- Fix ``ResourceSet`` local resource resolving. When a local resource is searched,
  the path and its uri is split. Once the uri is split, its path is searched in
  the 'resources' of the ``ResourceSet``. This search was done in a 'file' like only
  researched, while the uri could be a logical one (for the ``plateform:/``
  like uri).

- Fix missing ``name`` feature validation. The name feature was only handled as
  a simple python attribute instead of an EAttribute. This time, the ``name``
  feature is handled as an ``EAttribute``. As each instance of ``EAttribute``
  needs to use its own name (which is an ``EAttribute``), it is required to cut
  the recursive call. To do so, the ``EStructuralFeature`` listen to each
  changes performed on itself. If a modification occurs on the ``name`` feature,
  it keeps a simple python attribute version which can be used in the
  ``EStructuralFeature`` descriptor.


0.5.11
++++++

**Bugfixes**

- Add missing ``iD`` feature for ``EAttribute``. In EMF, the ``iD`` feature can
  be se for ``EAttribute``. This attribute was missing from the pyecore
  metamodel. This new version also adds the ``iD`` keyword for the
  ``EAttribute`` constructor.

- Add missing basic ``EDataType``. The added ``EDataTypes`` are:
    * ``EDate``,
    * ``EBigDecimal``,
    * ``EBooleanObject``,
    * ``ELongObject``,
    * ``EByte``,
    * ``EByteObject``,
    * ``EByteArray``,
    * ``EChar``,
    * ``ECharacterObject``,
    * ``EShort``,
    * ``EJavaClass``.


0.5.9/0.5.10
++++++++++++

**Bugfixes**

- Fix decoding issue when HttpURI with http-href is used. When a href is used,
  the ResourceSet resolver tries to concatenate the path built from the main uri
  resource and the href uri fragment. In the case of HttpURI, the concatenation
  provided a 'http://abc/http://cde' like uri. The ``normalize()`` method of URI
  was spliting on '://' and used unpacking to two vars exactly. With this kind
  of uri, it resulted in an exception. This commit fixes this issue using simply
  the ``maxsplit`` option from the ``split()`` method.

- Fix issue when ``name`` feature was called as part of descriptor. This error was
  simple, the ``name`` feature defined as a static meta-attribute of the
  ``ENamedElement`` metaclass was overriding the property implementation in the
  ``EStructuralFeature``. This issue was also preventing from properly monkey
  patching pyecore for ``name`` access.

0.5.8
+++++

**Bugfixes**

- Fix issue when multiple undo/redo are performed. Each time an undo is
  performed, the command stack top pointer is decremented. It only points to the
  command before the last one. Obviously, each time a redo is performed, the
  command stack needs to be incremented, and it points to the previously undone
  command. The 'redo' method was missing the top stack incrementation.


0.5.7
+++++

**Bugfixes**

- Fix default value for ``EAttribute``. ``EAttribute`` let the ability to express
  default values. This value is assigned when an ``EClass`` instance is created.
  The ``default_value`` is computed as follow: if the ``EAttribute``'s
  ``default_value`` is set, this ``default_value`` is returned. If the
  default_value of the ``Eattribute`` is not set, then the ``default_value`` of
  the ``EAttribute`` associated EDataType is set. This way of computing elements
  was not properly used during instance initialization.

**Miscellaneous**

- Fix some examples in the ``README.rst``.

0.5.6
+++++

**Features**

- Add missing ``EDataType`` management in the Acceleo generator.


**Miscellaneous**

- Add missing data type conversion for ``EDataType``.
- Fix once and for all the ``setup.py`` (hopefully).

0.5.5
+++++

**Bugfixes**

- Fix ``__update()`` method in ``EClass`` when many elements are added at once.
  This case occurs when ``append()`` is used on an ``EClass`` in order to add
  many ``EStructuralFeature``.

- Fix shared content for mutable ``EDataType``. When mutable EDatataypes are
  defined (e.g: ``EStringToStringMapEntry``), each default value was pointing to
  the same shared value (exactly the same thing that when ``def x(self, n={})``).
  The default_value is now computed, if a special attribute is set, the default
  value is always created as a new empty value.

- Fix default value for property instances accessed after the instance creation.


**Miscellaneous**

- Add missing ``EFeatureMapEntry``.
- Add missing LICENCE file in dist package.
- Add default value managmeent for 'instanceClass' derived datatypes.

0.5.0
+++++

**Features**

- Add new static metamodel generator (`@moltob <https://github.com/moltob>`_
  contribution, thanks!). The generator, named `pyecoregen <https://github.com/pyecore/pyecoregen>`_,
  is written in full Python/Jinja2 using `pymultigen <https://github.com/moltob/pymultigen>`_ a
  framework for multiple files generation. The generator usage is prefered over
  the MTL/Acceleo one as it can be launched from the command line directly and
  does not requires Java or Java-dependencies to run. The generated code is
  also automatically formatted using the ``autopep8`` project.

- Add EMF command support. The EMF command support gives the ability to represent
  actions that modify the model as single or composed modification command. There
  is 5 existing commands:
  * Set,
  * Add,
  * Remove,
  * Delete,
  * Compound.

  Each command affects the model in a certain way. The main advantage of using
  commands over direct modification is the fact that each of these commands can
  be undo/redo.

- Add Command Stack support. The Command stack gives the ability to easily schedule
  the execution of each commands. It also gives a simpler access to the undo/redo
  function of each commands and ensure that they are played/re-played in the
  right order.


**Bugfixes**

- Fix handling of 'non-required' parameters for ``EOperations``. When a
  parameter is set as 'non-required', the Python translation must consider that
  the parameter is defined as an optional named parameter.

- Fix issue with the computation of some internal properties for the ``delete()``
  method (the ``_inverse_rels`` set). The current algorithm keep track of each
  inverse relationships, and when an element is removed, the old record is
  deleted while a new one is added to the record set. The bug was affecting the
  registration of the new record during the deletion of the old one.

- Fix ``__update()`` method in ``EClass`` when an object deletion occurs. The
  update method deals with notifications to add/remove elements on the fly from
  the listened notification. When a REMOVE was notified, the wrong notification
  property was accessed resulting in a ``NoneTypeError`` exception.


**Miscellaneous**

- Add ``getEAnnotation()`` method on ``EModelElement``.
- Change 'getargspec' by 'getfullargspec' as it seems that 'getargspec' is
  deprecated since Python 3.0 and replaced by 'getfullargspec'.
- Add some performance improvements.
- Add missing ``pop()`` operation for ``EList/EBag``.
- Monkey patch ``insert()/pop()`` methods in ``OrderedSet``.
- Add missing ``@staticmethod`` when required.
- Add missing ``*args`` and ``**kwargs`` to the meta-instance creation in
  ``EClass``. This addition allows the user to create it's own '__init__' method
  for dynamic metaclasses using some trickery.


0.3.0
+++++

**Features**

- Add new class to ease dynamic metamodel handling. The dynamic metamodel
  manipulation is a little bit cumbersome when it comes to extract all the
  existing EClass from a loaded EPackage. A new class is provided:
  'DynamicEPackage' which constructs, using reflection, an object that has
  direct references to each EClass/sub-EPackage by name. This greatly helps the
  user to easily call and get EClass from a freshly loaded dynamic EPackage.


**Bugfixes**

- Fix missing double notification raised for eopposite references. When an
  eopposite reference were set, the notification system were called three times:
  one for the main feature (the feature on which the add/remove/set/unset have
  been made by the user) and two for the eopposite. The first eopposite
  notification were normal, but the second one was a residual notification sent
  by the algorithm. This new commit simply removes the extra-notifications and
  adds new tests to detect these issues.


**Miscellaneous**

- Add better semantic differentiation for ``EBag`` and ``ESet`` collections.
- Add slicing support for ``EList``.
- Add missing ``ordered`` and ``unique`` parameters for ``EAttribute``.


0.2.0
+++++

**Features**

- Add new static metamodel code generator (@moltob contribution, thanks!). The
  new generator gives more flexibility to the user as it allows the direct
  assignment of attributes/references values from the constructor. The feature
  reduces the amount of LOC required to create a fully initialized instance and
  also helps for the instance creation as IDE smart-completion feature can
  propose the attributes/references to the user.

**Miscellaneous**

- Fix some PEP8/Pylint refactoring and docstrings.
- Small performance improvement in the ``EcoreUtils.isinstance``.


0.1.5
+++++

**Bugfixes**

- Fix missing types from Ecore (@moltob contribution, thanks!). These types are
  the `E*Object` types for numbers. The modification had been done in the
  ``ecore.py`` file as these are default Ecore types and not XML types (or
  coming from another EMF lib). This commit increases the compatibility with
  existing ``.ecore`` files.


0.1.4
+++++

**Features**

- Add support for object deletion in PyEcore. The delete feature allows the user
  to remove parts of the model. Those parts can be a simple element or a sub-graph
  if a container object is deleted. The delete tries to keep up to date a special
  list that gathers the non-inverse navigable relation. When called, the method
  gathers all the EReferences of the object to delete and these special relations.
  It then update the pointed references. There is a special behavior if the object
  to delete is a proxy. If unresolved, the proxy can only be removed from the
  main location, but not from the remote one. If resolved, the proxy keep the
  classical behavior. This behavior tries to match the EMF-Java one: https://www.eclipse.org/forums/index.php/t/127567/

**Bugfixes**

- Fix double resources loading in same ``ResourceSet``. When two ``get_resource(...)``
  call with the same URI as parameter were done in the same ``ResourceSet``,
  two different resources were returned. The new behavior ensure that once the
  resource had been loaded, a second call to ``get_resource(...)`` with the
  same URI will return the resource created in the first place.

**Miscellaneous**

- Make use of ``ChainMap`` for ``global_registry`` management (simplify code).
- Raise a better exception when a 'broken' proxy is resolved.
- Add small performances improvement.


0.1.3
+++++

**Features**

- Add support for object proxies. The PyEcore proxy works a little bit differently from the Java EMF proxy, once
  the proxy is resolved, the proxy is not removed but is used a a transparent
  proxy (at the moment) and is not an issue anymore for type checking. Proxies are
  used for cross-document references.

- Remove resource-less objects from XMI serialization. This is a first step
  towards objects removal. The added behavior allows the user to "remove"
  elements in a way. If an element is not contained in a resource anymore, the
  reference towards the object is not serialized. This way, anytime an object is
  removed from a container and let 'in the void', XMI serialization will get rid
  of it. However, this new addition requires that the Ecore metamodel is always
  loaded in the global_registry (in case someone wants to serialize ecore files)
  as a metamodel can references basic types (EString, EBoolean) which are
  basically not contained in a resource.

**Bugfixes**

- Fix bug on EStructuralFeature owner assignment when EClass is updated.

0.1.2
+++++

**Bugfixes**

- Only the default ``to_string`` method on EDataType was called, even if a new
  one was passed as parameter. The issue was a simple typo in the ``__init__``
  method.

- The EBoolean EDataType was missing a dedicated ``to_string`` method. This
  issue introduced a 'desync' between XMI that EMF Java can read and PyEcore.
  In cas of EBoolean, the serialized value was either ``True`` or ``False``
  which is not understood by Java (only ``true`` or ``false``, lower case).


0.1.1
+++++

**Features**

- Improved performances on big files deserialization (2x faster). This new
  version relies on descriptor instead of ``__getattribute__/__setattr__``.
  The code is not more compact, but more clear and split.

- New static metamodel generator, producing code related to this new version.

- Add XML type transtyping in the static metamodel generator.


**Bugfixes**

- When an ``eOpposite`` feature was set on an element, the actual opposite
  reference ``eOpposite`` was not updated.

- Subpackages managements for the static metamodel generator. The
  ``eSubpackages`` and ``eSuperPackage`` variables were not placed in the
  package, but in the module.


**Miscellaneous**

- Update bad examples in the README.rst


0.0.10-3
++++++++

**Project State**

- First full working version<|MERGE_RESOLUTION|>--- conflicted
+++ resolved
@@ -1,7 +1,6 @@
 Changelog
 ---------
 
-<<<<<<< HEAD
 0.8.0
 +++++
 
@@ -27,7 +26,8 @@
   ``ecore`` module, but due to further development, it is better to have it
   into a dedicated place. This modification is retrocompatible and invisible
   for existing manual/generated code.
-=======
+
+
 0.7.14
 ++++++
 **Features**
@@ -40,7 +40,6 @@
   are serialized in XMI, they need to add the referenced namespace at the
   root of the XMI. This fix adds these namespace and their related prefixes.
 
->>>>>>> a7a56688
 
 0.7.13
 ++++++
