--- conflicted
+++ resolved
@@ -1,7 +1,6 @@
 Changelog
 ---------
 
-<<<<<<< HEAD
 0.8.0
 +++++
 
@@ -29,12 +28,8 @@
   for existing manual/generated code.
 
 
-0.7.15
-++++++
-=======
 0.7.15/16
 +++++++++
->>>>>>> 0fab5c1b
 **Features**
 - Add xmi option for default value serialization. This new option allows to
   save the default value in the produced XMI, and it also gives the ability to
